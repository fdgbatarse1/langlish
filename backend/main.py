--- conflicted
+++ resolved
@@ -1,19 +1,18 @@
 from fastapi import FastAPI
-<<<<<<< HEAD
+
 from models.greeting_response import GreetingResponse
+
+import uvicorn
+from api.upload_audio import input_router
 
 app = FastAPI(
     title="Langlish - English Learning Voice Assistant",
     description="A voice-based English learning assistant using AI",
     version="1.0.0",
 )
-=======
-import uvicorn
-from api.upload_audio import input_router
->>>>>>> 667931be
 
+app.include_router(input_router)
 
-<<<<<<< HEAD
 @app.get("/", response_model=GreetingResponse)
 def read_root() -> GreetingResponse:
     """Return a simple greeting message.
@@ -22,9 +21,3 @@
         GreetingResponse: A Pydantic model containing a greeting message.
     """
     return GreetingResponse(message="Hello, World!")
-=======
-app.include_router(input_router)
-
-if __name__ == "__main__":
-    uvicorn.run("main:app", host="127.0.0.1", port=8000, reload=True)
->>>>>>> 667931be
