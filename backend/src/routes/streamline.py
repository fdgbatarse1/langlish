--- conflicted
+++ resolved
@@ -253,8 +253,6 @@
                         print("✅ Response completed")
                         response_active = False
 
-<<<<<<< HEAD
-=======
                         assistant_responses = {
                             "session_id": session_id,
                             "assistant": " ".join(assistant_text_buffer),
@@ -276,7 +274,6 @@
                         #clear
                         assistant_text_buffer = []
                                                 
->>>>>>> 9432ee84
                         # Save assistant audio to S3 if available
                         if assistant_audio_buffer and s3_service:
                             try:
