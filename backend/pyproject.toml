[project]
name = "backend"
version = "0.1.0"
description = "Add your description here"
readme = "README.md"
requires-python = ">=3.11"

dependencies = [
    "fastapi[standard]>=0.115.12",
    "pydub>=0.25.1",
    "websockets>=12.0",
    "boto3>=1.35.0",
<<<<<<< HEAD
    "langchain>=0.1.0",
    "langchain-openai>=0.0.5",
    "langgraph>=0.0.50",
    "aiohttp>=3.9.0",
=======
    "email-validator>=2.2.0",
    "pandas>=2.3.0",
    "numpy>=2.3.1",
    "scikit-learn>=1.7.0",
    "scipy>=1.15.3",
    "python-dotenv>=1.1.0",
    "python-multipart>=0.0.20",
    "uvicorn>=0.34.3",
    "jinja2>=3.1.6",
    "mlflow>=3.1.0",
    "sqlalchemy>=2.0.41",
    "requests>=2.32.4",
    "pillow>=11.2.1",
    "pyyaml>=6.0.2",
    "protobuf>=6.31.1",
    "pyarrow>=20.0.0",
>>>>>>> 9432ee84
]

[project.optional-dependencies]
dev = [
    "mypy>=1.16.1",
    "pytest>=8.4.1",
    "ruff>=0.12.0",
    "pydub-stubs>=0.25.1.6",
    "matplotlib>=3.10.3",
    "black", 
]

[build-system]
requires = ["setuptools>=61"]
build-backend = "setuptools.build_meta"

[tool.setuptools.packages.find]
<<<<<<< HEAD
where = ["src"]

[dependency-groups]
dev = [
    "boto3-stubs[s3]>=1.38.41",
    "pydub-stubs>=0.25.1.6",
]

[tool.pytest.ini_options]
filterwarnings = [
    "ignore:'audioop' is deprecated and slated for removal in Python 3.13:DeprecationWarning:pydub.utils",
]
=======
where = ["src"]
>>>>>>> 9432ee84
<|MERGE_RESOLUTION|>--- conflicted
+++ resolved
@@ -10,12 +10,10 @@
     "pydub>=0.25.1",
     "websockets>=12.0",
     "boto3>=1.35.0",
-<<<<<<< HEAD
     "langchain>=0.1.0",
     "langchain-openai>=0.0.5",
     "langgraph>=0.0.50",
     "aiohttp>=3.9.0",
-=======
     "email-validator>=2.2.0",
     "pandas>=2.3.0",
     "numpy>=2.3.1",
@@ -32,7 +30,6 @@
     "pyyaml>=6.0.2",
     "protobuf>=6.31.1",
     "pyarrow>=20.0.0",
->>>>>>> 9432ee84
 ]
 
 [project.optional-dependencies]
@@ -50,7 +47,6 @@
 build-backend = "setuptools.build_meta"
 
 [tool.setuptools.packages.find]
-<<<<<<< HEAD
 where = ["src"]
 
 [dependency-groups]
@@ -62,7 +58,4 @@
 [tool.pytest.ini_options]
 filterwarnings = [
     "ignore:'audioop' is deprecated and slated for removal in Python 3.13:DeprecationWarning:pydub.utils",
-]
-=======
-where = ["src"]
->>>>>>> 9432ee84
+]